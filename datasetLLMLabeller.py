--- conflicted
+++ resolved
@@ -8,13 +8,10 @@
 input_csv = os.getenv('INPUT_PATH')
 output_csv = os.getenv('OUTPUT_PATH')
 
-<<<<<<< HEAD
-=======
 # How often to save intermediate progress (e.g., every 100 rows)
 CHECKPOINT_INTERVAL = 100
 LLM_ADDRESS = os.getenv('LLM_ADDRESS')
 
->>>>>>> 7f018abc
 # LMStudio/QWEN API endpoint (based on the curl example)
 api_url = f"http://{LLM_ADDRESS}/v1/chat/completions"
 
